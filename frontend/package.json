--- conflicted
+++ resolved
@@ -13,12 +13,9 @@
     "@fontsource/inter": "^5.2.6",
     "@fontsource/plus-jakarta-sans": "^5.2.6",
     "@tailwindcss/vite": "^4.1.10",
-<<<<<<< HEAD
     "class-variance-authority": "^0.7.1",
     "clsx": "^2.1.1",
-=======
     "axios": "^1.7.2",
->>>>>>> 022ca5e8
     "firebase": "^11.9.1",
     "lucide-react": "^0.523.0",
     "react": "^19.1.0",
